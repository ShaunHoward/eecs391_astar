package edu.cwru.sepia.agent;

import edu.cwru.sepia.action.Action;
import edu.cwru.sepia.environment.model.history.History;
import edu.cwru.sepia.environment.model.state.ResourceNode;
import edu.cwru.sepia.environment.model.state.State;
import edu.cwru.sepia.environment.model.state.Unit;
import edu.cwru.sepia.util.Direction;
import edu.cwru.sepia.util.DistanceMetrics;

import java.io.InputStream;
import java.io.OutputStream;
import java.util.*;

public class AstarAgent extends Agent {

    AgentMap agentMap;

    class MapLocation implements Comparable<MapLocation>{

        // The x and y coordinates of this location.
        int x = 0, y = 0;

        // The previously visited map location.
        MapLocation previous = null;

        // The cost to reach this location.
        float cost = 0;

        // The distance of this location from the initial location.
        float distanceFromBeginning = 0;

        // The estimated distance to the end of the path.
        float heuristic = 0;

        // A map of neighbors, reachable and unreachable.
        Map<MapLocation, Boolean> neighbors = new HashMap<>();

        /**
         * Gets the x-coordinate of this location.
         *
         * @return the x-coordinate of this location
         */
        public int getX() {
            return x;
        }

        /**
         * Gets the y-coordinate of this location.
         *
         * @return the y-coordinate of this location
         */
        public int getY() {
            return y;
        }

        /**
         * Constructor for a map location based on x,y coordinates,
         * a previously visited map location, and the cost to reach
         * this location.
         *
         * @param x - the x coordinate on the map of this location
         * @param y - the y coordinate on the map of this location
         * @param previous - the previously visited location
         * @param cost - - the cost to reach this location
         */
        public MapLocation(int x, int y, MapLocation previous, float cost)
        {
            this.x = x;
            this.y = y;
            this.previous = previous;
            this.cost = cost;
        }

        /**
         * Sets the previously visited location.
         *
         * @param previous - the previously visited location
         */
        public void setPrevious(MapLocation previous) {
            this.previous = previous;
        }

        /**
         * Gets the previously visited location.
         *
         * @return the previously visited location
         */
        public MapLocation getPrevious() {
            return previous;
        }

        /**
         * Sets the distance from the beginning location.
         *
         * @param distanceFromBeginning - the distance from the beginning location
         */
        public void setDistanceFromBeginning(float distanceFromBeginning) {
            this.distanceFromBeginning = distanceFromBeginning;
        }

        /**
         * Gets the distance from the beginning location.
         *
         * @return the distance from the beginning location
         */
        public float getDistanceFromBeginning() {
            return distanceFromBeginning;
        }


        /**
         * Sets the heuristic distance to the end location.
         *
         * @param heuristic - the heuristic distance to the end location
         */
        public void setHeuristic(float heuristic) {
            this.heuristic = heuristic;
        }

        /**
         * Gets the heuristic distance to the end location.
         *
         * @return the heuristic distance to the end location
         */
        public float getHeuristic() {
            return heuristic;
        }

        /**
         * Adds a neighbor location to this location.
         *
         * @param neighbor - the neighbor location to add
         * @param isConnected - whether the neighbor is connected
         */
        public void addNeighbor(MapLocation neighbor, boolean isConnected) {
            if (neighbor != null) {
                this.neighbors.put(neighbor, isConnected);
            }
        }

        /**
         * Gets the neighbor locations of this location.
         *
         * @return the neighbor locations of this location
         */
        public Map<MapLocation, Boolean> getNeighbors() {
            return neighbors;
        }

        /**
         * Gets a set of neighbors that are currently reachable from this
         * current location.
         *
         * @param enemyLocation - the location of the enemy footman who blocks the path
         * @param resourceLocations - the set of resource locations which are blocking the path
         * @return connected neighbors of this location
         */
        public Set<MapLocation> getReachableNeighbors(MapLocation enemyLocation, Set<MapLocation> resourceLocations, AgentMap map) {
<<<<<<< HEAD
        	
            Set<MapLocation> locations = getNeighbors(map);
=======
        //	System.out.println("Getting reachable neighbors");
        	if (enemyLocation == null)
        		System.out.println("enemyLoc is null");
        	if (resourceLocations == null)
        		System.out.println("resourceLoc is null");
        	if (map == null)
        		System.out.println("map is null");
        	
            Set<MapLocation> locations = getNeighbors(map);
          //  	System.out.println("# of neighbors found is " +locations.size());
>>>>>>> 0c69a072
            Iterator<MapLocation> locationItr = locations.iterator();
            MapLocation curr = null;
            // Remove any neighbors not reachable from this location.
            while (locationItr.hasNext()) {
                curr = locationItr.next();
                if (resourceLocations.contains(curr) || (enemyLocation != null && enemyLocation.equals(curr))) {
                    locationItr.remove();
                }
<<<<<<< HEAD
            }
=======
            //    else
           //     	System.out.println("Reachable neighbor found at " +curr.getCoordinateString());
            }
            
          //  System.out.println("# of reachable neighbors is " +locations.size());
>>>>>>> 0c69a072
            return locations;
        }

        /**
         * Gets the neighbors map locations of this map location as long as they
         * exist on the given agent map.
         *
         * @param map - the agent map to search for neighbor locations of this location in
         * @return the set of map locations neighboring this map location
         */
        public Set<MapLocation> getNeighbors(AgentMap map){
            Set<MapLocation> neighbors = new HashSet<>();
            neighbors.add(getNorthNeighbor(map));
            neighbors.add(getSouthNeighbor(map));
            neighbors.add(getEastNeighbor(map));
            neighbors.add(getWestNeighbor(map));
            neighbors.add(getNorthEastNeighbor(map));
            neighbors.add(getNorthWestNeighbor(map));
            neighbors.add(getSouthEastNeighbor(map));
            neighbors.add(getSouthWestNeighbor(map));
            if (neighbors.contains(null)){
                neighbors.remove(null);
            }
            return neighbors;
        }

        /**
         * Returns the map location southwest of this map location
         * or null if the location is off of the map.
         *
         * @param map - the map to find the southwest neighbor in
         * @return the southwest neighbor of this location
         */
        private MapLocation getSouthWestNeighbor(AgentMap map) {
            //x - 1 & y + 1
            int neighborX = this.x - 1;
            int neighborY = this.y + 1;
            return neighborWithinBounds(map, neighborX, neighborY);
        }

        /**
         * Returns the map location southeast of this map location
         * or null if the location is off of the map.
         *
         * @param map - the map to find the southeast neighbor in
         * @return the southeast neighbor of this location
         */
        private MapLocation getSouthEastNeighbor(AgentMap map) {
            //x + 1 & y + 1
            int neighborX = this.x + 1;
            int neighborY = this.y + 1;
            return neighborWithinBounds(map, neighborX, neighborY);
        }

        /**
         * Returns the map location northwest of this map location
         * or null if the location is off of the map.
         *
         * @param map - the map to find the northwest neighbor in
         * @return the northwest neighbor of this location
         */
        private MapLocation getNorthWestNeighbor(AgentMap map) {
            //x - 1 & y - 1
        	int neighborX = this.x - 1;
            int neighborY = this.y - 1;
            return neighborWithinBounds(map, neighborX, neighborY);
        }

        /**
         * Returns the map location northeast of this map location
         * or null if the location is off of the map.
         *
         * @param map - the map to find the northeast neighbor in
         * @return the northeast neighbor of this location
         */
        private MapLocation getNorthEastNeighbor(AgentMap map) {
            //x + 1 & y - 1
        	int neighborX = this.x + 1;
            int neighborY = this.y - 1;
            return neighborWithinBounds(map, neighborX, neighborY);
        }

        /**
         * Returns the map location west of this map location
         * or null if the location is off of the map.
         *
         * @param map - the map to find the west neighbor in
         * @return the west neighbor of this location
         */
        private MapLocation getWestNeighbor(AgentMap map) {
            //x - 1 & y
        	int neighborX = this.x - 1;
            return neighborWithinBound(map, neighborX, this.y, true);
        }

        /**
         * Returns the map location east of this map location
         * or null if the location is off of the map.
         *
         * @param map - the map to find the east neighbor in
         * @return the east neighbor of this location
         */
        private MapLocation getEastNeighbor(AgentMap map) {
            //x + 1 & y
        	int neighborX = this.x + 1;
            return neighborWithinBound(map, neighborX, this.y, true);
        }

        /**
         * Returns the map location south of this map location
         * or null if the location is off of the map.
         *
         * @param map - the map to find the south neighbor in
         * @return the south neighbor of this location
         */
        private MapLocation getSouthNeighbor(AgentMap map) {
            //x & y + 1
        	int neighborY = this.y + 1;
            return neighborWithinBound(map, this.x, neighborY, false);
        }

        /**
         * Returns the map location north of this map location
         * or null if the location is off of the map.
         *
         * @param map - the map to find the north neighbor in
         * @return the north neighbor of this location
         */
        private MapLocation getNorthNeighbor(AgentMap map) {
            //x & y - 1
        	int neighborY = this.y - 1;
            return neighborWithinBound(map, this.x, neighborY, false);
        }

        /**
         * Determines if the provided coordinates are within the x and y bounds of the map.
         * When the given coordinates are within the agent map, a new neighbor map location
         * will be generated from the provided coordinates. Otherwise, null is returned because
         * the neighbor is not within the bounds of the map.
         *
         * @param map - the map to check the bounds of
         * @param neighborX - the x coordinate of the new neighbor
         * @param neighborY - the y coordinate of the new neighbor
         * @return a new neighbor within the bounds of the map or null if the coordinates are out
         * of the map bounds
         */
        private MapLocation neighborWithinBounds(AgentMap map, int neighborX, int neighborY){
            //Check if the neighbor is within the x extent of the map.
            if (map.getXExtent() > neighborX && neighborX >= 0) {
                //Check if the neighbor is within the y extent of the map
                if (map.getYExtent() > neighborY && neighborY >= 0) {
                    return new MapLocation(neighborX, neighborY, this, 0);
                }
            }
            return null;
        }

        /**
         * Determines if the provided coordinates are within either the x or y bounds of the map
         * depending on the boolean provided for checking x extent.
         * When the designated coordinate is within the agent map, a new neighbor map location
         * will be generated from the given coordinates. Otherwise, null is returned because the neighbor is not within
         * the bounds of the map.
         *
         * @param map - the map to check the bounds of
         * @param neighborX - the x coordinate of the new neighbor
         * @param neighborY - the y coordinate of the new neighbor
         * @return a new neighbor within the bounds of the map or null if the coordinates are out
         * of the map bounds
         */
        private MapLocation neighborWithinBound(AgentMap map, int neighborX, int neighborY, boolean checkX){

            MapLocation neighbor = null;
            //Check if the neighbor is within the x extent of the map.
            if (checkX && map.getXExtent() > neighborX && neighborX >= 0) {
                neighbor = new MapLocation(neighborX, this.y, this, 0);
            } else if (map.getYExtent() > neighborY && neighborY >= 0) {
                //Check if the neighbor is within the y extent of the map.
                neighbor = new MapLocation(this.x, neighborY, this, 0);
            }
            return neighbor;
        }

        /**
         * Sets the cost of this location.
         *
         * @param cost - the cost of this location
         */
        public void setCost(float cost) {
            this.cost = cost;
        }

        /**
         * Gets the cost of this location.
         *
         * @return the cost of this location
         */
        public float getCost() {
            return cost;
        }

        /**
         * Compares locations by their cost. Utilizes
         * the Java compareTo() for Floats.
         *
         * @param location - the location to compare to this location
         * @return the comparison of the locations by cost
         */
        @Override
        final public int compareTo(MapLocation location) {
            Float thisCost = new Float(this.getCost());
            Float locationCost = new Float(location.getCost());
            return thisCost.compareTo(locationCost);
        }

        /**
         * Gets the coordinates of this location as a string.
         *
         * @return - the coordinates <x,y> of this location as a string
         */
        public String getCoordinateString() {
            return "<" + this.x + ", " + this.y + ">";
        }

        /**
         * Determines whether two locations are the same based on their costs,
         * x, and y coordinates.
         *
         * @param location - the location to compare with this location
         * @return whether the the locations are the same
         */
        public boolean sameLocation(MapLocation location) {
            if (this.x == location.x && this.y == location.y) {
                return true;
            }

            return false;
        }

        /**
         * Determines whether two locations are equal based on their costs,
         * x, and y coordinates.
         *
         * @param o - the object to compare with this location
         * @return whether the input object is equivalent to this location
         */
        @Override
        public boolean equals(Object o) {
            if (o != null && o instanceof MapLocation) {
                MapLocation l = (MapLocation) o;
                if (sameLocation(l)) {
                    return true;
                }
            }
            return false;
        }

        /**
         * Hash code for this location. Generated based on
         * x, y coordinates and cost of this location.
         *
         * @return the hash code of this location
         */
        @Override
        public int hashCode() {
            int result = x;
            result = 31 * result + y;
            return 53 * result;
        }

    }

    public class AgentMap {
        /* the length of the maze by rows. */
        int xExtent = 0;
        /* the width of the maze by columns. */
        int yExtent = 0;
        /* the size of the maze by length times width. */
        int size = 0;
        /* the beginning location of the maze. */
        MapLocation begin = null;
        /* the ending location of the maze. */
        MapLocation end = null;

        /* The location of the enemy footman on this map. */
        MapLocation enemyFootmanLoc;

        //The set of all resource locations
        Set<MapLocation> resourceLocations = new HashSet<>();

        /**
         * 
         * @param xExtent The xExtent of the map
         * @param yExtent The yExtent of the map
         * @param agentStart The agent's start location
         * @param agentStop
         * @param resourceLocations The map's resource locations
         */
        public AgentMap(int xExtent, int yExtent, MapLocation agentStart, MapLocation agentStop, Set<MapLocation> resourceLocations){
            this.xExtent = xExtent;
            this.yExtent = yExtent;
            this.begin = agentStart;
            this.end = agentStop;
            this.resourceLocations = resourceLocations;
        }

        /**
         * Gets the beginning location of this maze.
         *
         * @return the beginning location of this maze
         */
        public MapLocation getBegin() {
            return begin;
        }

        /**
         * Gets the size of this maze.
         *
         * @return the size of this maze
         */
        public int size() {
            return this.size;
        }
        
        /**
         * Gets the x extent of the maze.
         *
         * @return the x extent of the maze
         */
        public int getXExtent() {
            return this.xExtent;
        }
        
        /**
         * Gets the y extent of the maze.
         *
         * @return the y extent of the maze
         */
        public int getYExtent() {
            return this.yExtent;
        }

        public void setEnemyLocation(MapLocation enemyFootmanLoc) {
            this.enemyFootmanLoc = enemyFootmanLoc;
        }

        public MapLocation getEnemyLocation(){
            return this.enemyFootmanLoc;
        }

        public void setEnd(MapLocation end){
            this.end = end;
        }

        public MapLocation getEnd(){
            return this.end;
        }
    }

    Stack<MapLocation> path;
    int footmanID, townhallID, enemyFootmanID;
    MapLocation nextLoc;

    private long totalPlanTime = 0; // nsecs
    private long totalExecutionTime = 0; //nsecs

    Unit.UnitView townhallUnit;
    int townhallX, townhallY;
    
    Unit.UnitView footmanUnit;
    int footmanX, footmanY;
    
    Unit.UnitView enemyFootmanUnit;
    MapLocation enemyLocation;
    
    MapLocation nextLocation;
    MapLocation subsequentLocation;
    float enemyToNextLocation, enemyToSubsequentLocation;
    
    public AstarAgent(int playernum)
    {
        super(playernum);
    }

    @Override
    public Map<Integer, Action> initialStep(State.StateView newstate, History.HistoryView statehistory) {
        // get the footman location
        List<Integer> unitIDs = newstate.getUnitIds(playernum);

        if(unitIDs.size() == 0)
        {
            System.err.println("No units found!");
            return null;
        }

        footmanID = unitIDs.get(0);

        // double check that this is a footman
        if(!newstate.getUnit(footmanID).getTemplateView().getName().equals("Footman"))
        {
            System.err.println("Footman unit not found");
            return null;
        }

        // find the enemy playernum
        Integer[] playerNums = newstate.getPlayerNumbers();
        int enemyPlayerNum = -1;
        for(Integer playerNum : playerNums)
        {
            if(playerNum != playernum) {
                enemyPlayerNum = playerNum;
                break;
            }
        }

        if(enemyPlayerNum == -1)
        {
            System.err.println("Failed to get enemy playernumber");
            return null;
        }

        // find the townhall ID
        List<Integer> enemyUnitIDs = newstate.getUnitIds(enemyPlayerNum);

        if(enemyUnitIDs.size() == 0)
        {
            System.err.println("Failed to find enemy units");
            return null;
        }

        townhallID = -1;
        enemyFootmanID = -1;
        for(Integer unitID : enemyUnitIDs)
        {
            Unit.UnitView tempUnit = newstate.getUnit(unitID);
            String unitType = tempUnit.getTemplateView().getName().toLowerCase();
            if(unitType.equals("townhall"))
            {
            	//These are all declared here so that they can be used to determine if the agent needs to replan its path, without retrieving the values every time
                townhallID = unitID;
                townhallUnit = newstate.getUnit(townhallID);
            	townhallX = townhallUnit.getXPosition();
            	townhallY = townhallUnit.getYPosition();
            }
            else if(unitType.equals("footman"))
            {
                enemyFootmanID = unitID;
            }
            else
            {
                System.err.println("Unknown unit type");
            }
        }

        if(townhallID == -1) {
            System.err.println("Error: Couldn't find townhall");
            return null;
        }

        long startTime = System.nanoTime();
        path = findPath(newstate);
        totalPlanTime += System.nanoTime() - startTime;

        return middleStep(newstate, statehistory);
    }

    @Override
    public Map<Integer, Action> middleStep(State.StateView newstate, History.HistoryView statehistory) {
    	
        long startTime = System.nanoTime();
        long planTime = 0;

        Map<Integer, Action> actions = new HashMap<Integer, Action>();

        footmanUnit = newstate.getUnit(footmanID);
        footmanX = footmanUnit.getXPosition();
    	footmanY = footmanUnit.getYPosition();

    	//If the agent is adjacent to the townhall or shouldReplanPath is true, then the path is replanned
        if(!(Math.abs(footmanX -townhallX) <= 1 && Math.abs(footmanY - townhallY) <= 1) && shouldReplanPath(newstate, statehistory, path)) {
            long planStartTime = System.nanoTime();
            path = findPath(newstate);
            planTime = System.nanoTime() - planStartTime;
            totalPlanTime += planTime;
        }

<<<<<<< HEAD
        //Cannot operate further, must exit program.
        if (path == null){
            System.exit(1);
        }
=======
        //When no path is found, exit program.
        if(path == null) {
            System.exit(1);
        }
        if (nextLoc == null)
        	System.out.println("nextLoc is null");
>>>>>>> 0c69a072

        if(!path.empty() && (nextLoc == null || (footmanX == nextLoc.x && footmanY == nextLoc.y))) {

            // stat moving to the next step in the path
            nextLoc = path.pop();
        }

        if(nextLoc != null && (footmanX != nextLoc.x || footmanY != nextLoc.y)) {
            int xDiff = nextLoc.x - footmanX;
            int yDiff = nextLoc.y - footmanY;

            // figure out the direction the footman needs to move in
            Direction nextDirection = getNextDirection(xDiff, yDiff);

            actions.put(footmanID, Action.createPrimitiveMove(footmanID, nextDirection));
        } 
        else {

        	townhallUnit = newstate.getUnit(townhallID);
        	
            // if townhall was destroyed on the last turn
            if(townhallUnit == null) {
                terminalStep(newstate, statehistory);
                return actions;
            }

            if(Math.abs(footmanX - townhallUnit.getXPosition()) > 1 || Math.abs(footmanY - townhallUnit.getYPosition()) > 1) {
                System.err.println("Invalid plan. Cannot attack townhall");
                totalExecutionTime += System.nanoTime() - startTime - planTime;
                return actions;
            }
            else {
                System.out.println("Attacking TownHall");
                // if no more movements in the planned path then attack
                actions.put(footmanID, Action.createPrimitiveAttack(footmanID, townhallID));
            }
        }

        totalExecutionTime += System.nanoTime() - startTime - planTime;
        return actions;
    }

    @Override
    public void terminalStep(State.StateView newstate, History.HistoryView statehistory) {
        System.out.println("Total turns: " + newstate.getTurnNumber());
        System.out.println("Total planning time: " + totalPlanTime/1e9);
        System.out.println("Total execution time: " + totalExecutionTime/1e9);
        System.out.println("Total time: " + (totalExecutionTime + totalPlanTime)/1e9);
    }

    @Override
    public void savePlayerData(OutputStream os) {}

    @Override
    public void loadPlayerData(InputStream is) {}

    /**
     * You will implement this method.
     *
     * This method should return true when the path needs to be replanned
     * and false otherwise. This will be necessary on the dynamic map where the
     * footman will move to block your unit.
     *
     * @param state
     * @param history
     * @param currentPath
     * @return
     */
    private boolean shouldReplanPath(State.StateView state, History.HistoryView history, Stack<MapLocation> currentPath)
    {
       // Unit.UnitView footmanUnit = state.getUnit(footmanID);
       // MapLocation footmanLocation = new MapLocation(footmanUnit.getXPosition(), footmanUnit.getYPosition(), null, 0);
        

        if(enemyFootmanID != -1) {
            enemyFootmanUnit = state.getUnit(enemyFootmanID);
            enemyLocation = new MapLocation(enemyFootmanUnit.getXPosition(), enemyFootmanUnit.getYPosition(), null, 0);
            //check if enemy is on path (via map location) and close to player's next move (i.e. distance <= 2)
            return enemyBlockingPath(enemyLocation, currentPath);
        }
        return false;
    }

    //Currently checking if enemy is close to next locations (if a real dynamic environment)
    //May want to check if enemy is on path if that's how moves happen, i.e. enemy only moves once or something to block path
    private boolean enemyBlockingPath(MapLocation enemyLocation, Stack<MapLocation> currentPath){
        if (!currentPath.isEmpty()) {
            nextLocation = currentPath.peek();
            enemyToNextLocation = distanceBetweenLocations(nextLocation, enemyLocation);
            if (currentPath.size() > 2){
                subsequentLocation = currentPath.get(currentPath.size() - 2);
                enemyToSubsequentLocation = distanceBetweenLocations(subsequentLocation, enemyLocation);
                //check if enemy is near the next location or subsequent location of footman along path
                return (enemyToNextLocation <= 1 || enemyToSubsequentLocation <= 1);
            }
            //just check if enemy is near the next location
            return enemyToNextLocation <= 1;
        }

        //already at goal
        return false;
    }

    /**
     * This method is implemented for you. You should look at it to see examples of
     * how to find units and resources in Sepia.
     *
     * @param state
     * @return
     */
    private Stack<MapLocation> findPath(State.StateView state)
    {
        Unit.UnitView townhallUnit = state.getUnit(townhallID);
        Unit.UnitView footmanUnit = state.getUnit(footmanID);

        MapLocation startLoc = new MapLocation(footmanUnit.getXPosition(), footmanUnit.getYPosition(), null, 0);

        MapLocation goalLoc = new MapLocation(townhallUnit.getXPosition(), townhallUnit.getYPosition(), null, 0);

        MapLocation footmanLoc = null;
        if(enemyFootmanID != -1) {
            Unit.UnitView enemyFootmanUnit = state.getUnit(enemyFootmanID);
            footmanLoc = new MapLocation(enemyFootmanUnit.getXPosition(), enemyFootmanUnit.getYPosition(), null, 0);
        }

        // get resource locations
        List<Integer> resourceIDs = state.getAllResourceIds();
        Set<MapLocation> resourceLocations = new HashSet<MapLocation>();
        for(Integer resourceID : resourceIDs)
        {
            ResourceNode.ResourceView resource = state.getResourceNode(resourceID);

            resourceLocations.add(new MapLocation(resource.getXPosition(), resource.getYPosition(), null, 0));
        }

        return AstarSearch(startLoc, goalLoc, state.getXExtent(), state.getYExtent(), footmanLoc, resourceLocations);
    }

    /**
     * This is the method you will implement for the assignment. Your implementation
     * will use the A* algorithm to compute the optimum path from the start position to
     * a position adjacent to the goal position.
     * <p/>
     * You will return a Stack of positions with the top of the stack being the first space to move to
     * and the bottom of the stack being the last space to move to. If there is no path to the townhall
     * then return null from the method and the agent will print a message and do nothing.
     * The code to execute the plan is provided for you in the middleStep method.
     * <p/>
     * As an example consider the following simple map
     * <p/>
     * F - - - -
     * x x x - x
     * H - - - -
     * <p/>
     * F is the footman
     * H is the townhall
     * x's are occupied spaces
     * <p/>
     * xExtent would be 5 for this map with valid X coordinates in the range of [0, 4]
     * x=0 is the left most column and x=4 is the right most column
     * <p/>
     * yExtent would be 3 for this map with valid Y coordinates in the range of [0, 2]
     * y=0 is the top most row and y=2 is the bottom most row
     * <p/>
     * resourceLocations would be {(0,1), (1,1), (2,1), (4,1)}
     * <p/>
     * The path would be
     * <p/>
     * (1,0)
     * (2,0)
     * (3,1)
     * (2,2)
     * (1,2)
     * <p/>
     * Notice how the initial footman position and the townhall position are not included in the path stack
     *
     * @param start             Starting position of the footman
     * @param goal              MapLocation of the townhall
     * @param xExtent           Width of the map
     * @param yExtent           Length of the map
     * @param resourceLocations Set of positions occupied by resources
     * @return Stack of positions with top of stack being first move in plan
     */
    private Stack<MapLocation> AstarSearch(MapLocation start, MapLocation goal, int xExtent, int yExtent, MapLocation enemyFootmanLoc, Set<MapLocation> resourceLocations) {

        MapLocation cheapestLocation;
        Set<MapLocation> possibleLocations;
    	Set<MapLocation> expandedLocations = new HashSet<>();
        PriorityQueue<MapLocation> openLocations = new PriorityQueue<>();
        agentMap = new AgentMap(xExtent, yExtent, start, goal, resourceLocations);
        agentMap.setEnemyLocation(enemyFootmanLoc);
        agentMap.setEnd(goal);
        initializeSearch(agentMap, expandedLocations, openLocations);
        while (!openLocations.isEmpty()) {
            cheapestLocation = openLocations.poll();
            if (cheapestLocation.equals(goal)) {
<<<<<<< HEAD
=======
            	System.out.println("AStarSearch Complete. Found the goal state at " +cheapestLocation.getCoordinateString());
                System.out.println("Printing open list");
                Iterator<MapLocation> openItr = openLocations.iterator();
                MapLocation tempOpen = null;
                while (openItr.hasNext())
                {
                    tempOpen = openItr.next();
                    System.out.println(tempOpen.getCoordinateString());
                }
                System.out.println();

                System.out.println("Printing closed list");
                Iterator<MapLocation> closedItr = expandedLocations.iterator();
                MapLocation tempClosed = null;
                while (closedItr.hasNext())
                {
                    tempClosed = closedItr.next();
                    System.out.println(tempClosed.getCoordinateString());
                }
                System.out.println();
>>>>>>> 0c69a072
                return AstarPath(cheapestLocation);
            }
            expandedLocations.add(cheapestLocation);
            possibleLocations = cheapestLocation.getReachableNeighbors(enemyFootmanLoc, resourceLocations, agentMap);

<<<<<<< HEAD
            for (MapLocation location : possibleLocations) {
                if (!expandedLocations.contains(location) &&
                        !openLocations.contains(location)) {
=======
          //  System.out.println("Printing neighbors that are options for a move");
            for (MapLocation location : possibleLocations) {
                if (!expandedLocations.contains(location) &&
                        !openLocations.contains(location)) {
                //    System.out.println("Possible move is " +location.getCoordinateString());
>>>>>>> 0c69a072
                    location.setDistanceFromBeginning(cheapestLocation.getDistanceFromBeginning() + 1);
                    location.setHeuristic(distanceBetweenLocations(location, goal));
                    location.setCost(location.getDistanceFromBeginning() + location.getHeuristic());
                    openLocations.add(location);
                }
            }
        }
<<<<<<< HEAD

=======
>>>>>>> 0c69a072
        System.err.println("No available path.");
        return null;
    }

    /**
     * Initializes the A* search algorithm by getting the beginning location of the map
     * and initializing its values. Since it will not be expanded, it is added to the
     * set of expanded locations as well as the open queue so it can still be followed along.
     *
     * @param map - the map to begin the search on
     * @param expandedLocations - the set of expanded locations
     * @param openLocations - the priority queue of new locations
     */
    public void initializeSearch(AgentMap map, Set<MapLocation> expandedLocations, PriorityQueue<MapLocation> openLocations) {
        if (map.getBegin() != null){
            map.getBegin().setDistanceFromBeginning(0);
            map.getBegin().setHeuristic(distanceBetweenLocations(map.getBegin(), map.getEnd()));
            map.getBegin().setCost(map.getBegin().getDistanceFromBeginning() + map.getBegin().getHeuristic());
            openLocations.add(map.getBegin());
        }
    }

    //Chebyshev distance or Manhattan
    private float distanceBetweenLocations(MapLocation beginning, MapLocation end) {
        if (beginning != null && end != null) {
           // return DistanceMetrics.chebyshevDistance(beginning.x, beginning.y, end.x, end.y);
            return manhattanDistance(beginning, end);
        }
        return 0;
    }

    private float manhattanDistance(MapLocation beginning, MapLocation end){
        float xDiff = beginning.getX() - end.getX();
        float yDiff = beginning.getY() - end.getY();
        if (xDiff < 0){
            xDiff = xDiff * -1;
        }
        if (yDiff < 0){
            yDiff = yDiff * -1;
        }
        return xDiff + yDiff;
    }

    /**
     * Returns the A* path to the given end location
     * from the beginning location of the map.
     *
     * @param end - the location to get the A* path to
     * from the beginning location
     * @return the stack of locations from the beginning of the
     * map (top of stack) to the end of the map (bottom of stack)
     */
    public static Stack<MapLocation> AstarPath(MapLocation end) {
        Stack<MapLocation> astarPath = new Stack<>();

        //Do not add goal to path.
        MapLocation curr = end.getPrevious();

        //Will not add starting location to path.
        while (curr != null && curr.getPrevious() != null) {
            astarPath.push(curr);
            curr = curr.getPrevious();
        }
        
        return astarPath;
    }

    /**
     * Primitive actions take a direction (e.g. NORTH, NORTHEAST, etc)
     * This converts the difference between the current position and the
     * desired position to a direction.
     *
     * @param xDiff Integer equal to 1, 0 or -1
     * @param yDiff Integer equal to 1, 0 or -1
     * @return A Direction instance (e.g. SOUTHWEST) or null in the case of error
     */
    private Direction getNextDirection(int xDiff, int yDiff) {

        // figure out the direction the footman needs to move in
        if(xDiff == 1 && yDiff == 1)
        {
            return Direction.SOUTHEAST;
        }
        else if(xDiff == 1 && yDiff == 0)
        {
            return Direction.EAST;
        }
        else if(xDiff == 1 && yDiff == -1)
        {
            return Direction.NORTHEAST;
        }
        else if(xDiff == 0 && yDiff == 1)
        {
            return Direction.SOUTH;
        }
        else if(xDiff == 0 && yDiff == -1)
        {
            return Direction.NORTH;
        }
        else if(xDiff == -1 && yDiff == 1)
        {
            return Direction.SOUTHWEST;
        }
        else if(xDiff == -1 && yDiff == 0)
        {
            return Direction.WEST;
        }
        else if(xDiff == -1 && yDiff == -1)
        {
            return Direction.NORTHWEST;
        }

        System.err.println("Invalid path. Could not determine direction");
        return null;
    }
}<|MERGE_RESOLUTION|>--- conflicted
+++ resolved
@@ -157,21 +157,9 @@
          * @return connected neighbors of this location
          */
         public Set<MapLocation> getReachableNeighbors(MapLocation enemyLocation, Set<MapLocation> resourceLocations, AgentMap map) {
-<<<<<<< HEAD
         	
             Set<MapLocation> locations = getNeighbors(map);
-=======
-        //	System.out.println("Getting reachable neighbors");
-        	if (enemyLocation == null)
-        		System.out.println("enemyLoc is null");
-        	if (resourceLocations == null)
-        		System.out.println("resourceLoc is null");
-        	if (map == null)
-        		System.out.println("map is null");
-        	
-            Set<MapLocation> locations = getNeighbors(map);
-          //  	System.out.println("# of neighbors found is " +locations.size());
->>>>>>> 0c69a072
+
             Iterator<MapLocation> locationItr = locations.iterator();
             MapLocation curr = null;
             // Remove any neighbors not reachable from this location.
@@ -180,15 +168,7 @@
                 if (resourceLocations.contains(curr) || (enemyLocation != null && enemyLocation.equals(curr))) {
                     locationItr.remove();
                 }
-<<<<<<< HEAD
-            }
-=======
-            //    else
-           //     	System.out.println("Reachable neighbor found at " +curr.getCoordinateString());
-            }
-            
-          //  System.out.println("# of reachable neighbors is " +locations.size());
->>>>>>> 0c69a072
+            }
             return locations;
         }
 
@@ -675,19 +655,13 @@
             totalPlanTime += planTime;
         }
 
-<<<<<<< HEAD
-        //Cannot operate further, must exit program.
-        if (path == null){
-            System.exit(1);
-        }
-=======
         //When no path is found, exit program.
         if(path == null) {
             System.exit(1);
         }
         if (nextLoc == null)
         	System.out.println("nextLoc is null");
->>>>>>> 0c69a072
+
 
         if(!path.empty() && (nextLoc == null || (footmanX == nextLoc.x && footmanY == nextLoc.y))) {
 
@@ -884,45 +858,14 @@
         while (!openLocations.isEmpty()) {
             cheapestLocation = openLocations.poll();
             if (cheapestLocation.equals(goal)) {
-<<<<<<< HEAD
-=======
-            	System.out.println("AStarSearch Complete. Found the goal state at " +cheapestLocation.getCoordinateString());
-                System.out.println("Printing open list");
-                Iterator<MapLocation> openItr = openLocations.iterator();
-                MapLocation tempOpen = null;
-                while (openItr.hasNext())
-                {
-                    tempOpen = openItr.next();
-                    System.out.println(tempOpen.getCoordinateString());
-                }
-                System.out.println();
-
-                System.out.println("Printing closed list");
-                Iterator<MapLocation> closedItr = expandedLocations.iterator();
-                MapLocation tempClosed = null;
-                while (closedItr.hasNext())
-                {
-                    tempClosed = closedItr.next();
-                    System.out.println(tempClosed.getCoordinateString());
-                }
-                System.out.println();
->>>>>>> 0c69a072
                 return AstarPath(cheapestLocation);
             }
             expandedLocations.add(cheapestLocation);
             possibleLocations = cheapestLocation.getReachableNeighbors(enemyFootmanLoc, resourceLocations, agentMap);
 
-<<<<<<< HEAD
             for (MapLocation location : possibleLocations) {
                 if (!expandedLocations.contains(location) &&
                         !openLocations.contains(location)) {
-=======
-          //  System.out.println("Printing neighbors that are options for a move");
-            for (MapLocation location : possibleLocations) {
-                if (!expandedLocations.contains(location) &&
-                        !openLocations.contains(location)) {
-                //    System.out.println("Possible move is " +location.getCoordinateString());
->>>>>>> 0c69a072
                     location.setDistanceFromBeginning(cheapestLocation.getDistanceFromBeginning() + 1);
                     location.setHeuristic(distanceBetweenLocations(location, goal));
                     location.setCost(location.getDistanceFromBeginning() + location.getHeuristic());
@@ -930,10 +873,7 @@
                 }
             }
         }
-<<<<<<< HEAD
-
-=======
->>>>>>> 0c69a072
+
         System.err.println("No available path.");
         return null;
     }
